--- conflicted
+++ resolved
@@ -853,18 +853,8 @@
     for m in range(num_machines):
         order = orders[m]
 
-<<<<<<< HEAD
-        ends = end_times[:, m]
-        starts = start_times[:, m]
-
-        # todo: with combined indexing we wouldn't need this loop
-        for t in range(num_jobs - 1):
-            end = ends[order[t]]  # end of the t'th job on machine m
-            start = starts[order[t + 1]]  # start of the (t+1)th job on machine m
-=======
         ends = end_times[order[:-1], m]
         starts = start_times[order[1:], m]
->>>>>>> b575d697
 
         model.add_constraint((ends <= starts).all())
 
