# Copyright 2024 D-Wave Inc.
#
#    Licensed under the Apache License, Version 2.0 (the "License");
#    you may not use this file except in compliance with the License.
#    You may obtain a copy of the License at
#
#        http://www.apache.org/licenses/LICENSE-2.0
#
#    Unless required by applicable law or agreed to in writing, software
#    distributed under the License is distributed on an "AS IS" BASIS,
#    WITHOUT WARRANTIES OR CONDITIONS OF ANY KIND, either express or implied.
#    See the License for the specific language governing permissions and
#    limitations under the License.

import collections.abc
import functools
import itertools
import json
import numbers
import operator
import struct
import zipfile

import numpy as np

from cpython cimport Py_buffer
from cython.operator cimport dereference as deref, preincrement as inc
from cython.operator cimport typeid
from libcpp cimport bool
from libcpp.utility cimport move
from libcpp.vector cimport vector

from dwave.optimization.libcpp.array cimport Array as cppArray
from dwave.optimization.libcpp.graph cimport DecisionNode as cppDecisionNode
from dwave.optimization.states cimport States
from dwave.optimization.states import StateView
from dwave.optimization.symbols cimport symbol_from_ptr
<<<<<<< HEAD
from dwave.optimization.utilities import _file_object_arg
=======
from dwave.optimization.utilities import _file_object_arg, _lock
>>>>>>> 23fa5b0f

__all__ = []


DEFAULT_SERIALIZATION_VERSION = (1, 0)
"""A 2-tuple encoding the default serialization format used for serializing models."""

KNOWN_SERIALIZATION_VERSIONS = (
    (0, 1),
    (1, 0),
)
"""A tuple of 2-tuples listing all serialization versions supported."""


cdef class _Graph:
    """A ``_Graph`` is a class that manages a C++ ``dwave::optimization::Graph``.

    It is not intended for a user to use ``_Graph`` directly. Rather, classes
    may inherit from ``_Graph``.
    """
    def __cinit__(self):
        self._lock_count = 0
        self._data_sources = []

    def __init__(self, *args, **kwargs):
        # disallow direct construction of _Graphs, they should be constructed
        # via their subclasses.
        raise ValueError("_Graphs cannot be constructed directly")

    def add_constraint(self, ArraySymbol value):
        """Add a constraint to the model.

        Args:
            value: Value that must evaluate to True for the state
                of the model to be feasible.

        Returns:
            The constraint symbol.

        Examples:
            This example adds a single constraint to a model.

            >>> from dwave.optimization.model import Model
            >>> model = Model()
            >>> i = model.integer()
            >>> c = model.constant(5)
            >>> constraint_sym = model.add_constraint(i <= c)

            The returned constraint symbol can be assigned and evaluated
            for a model state:

            >>> with model.lock():
            ...     model.states.resize(1)
            ...     i.set_state(0, 1) # Feasible state
            ...     print(constraint_sym.state(0))
            1.0
            >>> with model.lock():
            ...     i.set_state(0, 6) # Infeasible state
            ...     print(constraint_sym.state(0))
            0.0
        """
        if value is None:
            raise ValueError("value cannot be None")
        # TODO: shall we accept array valued constraints?
        self._graph.add_constraint(value.array_ptr)
        return value

    def decision_state_size(self):
        r"""Return an estimate of the size, in bytes, of a model's decision states.

        For more details, see :meth:`.state_size()`.
        This method differs by counting the state of only the decision variables.

        Examples:
            This example estimates the size of a model state.
            In this example a single value is added to a :math:`5\times4` array.
            The output of the addition is also a :math:`5\times4` array.
            Each element of each array requires :math:`8` bytes to represent
            in memory.
            The total state size is :math:`(5*4 + 1 + 5*4) * 8 = 328` bytes,
            but the decision state size is only :math:`5*4*8 = 160`.

            >>> from dwave.optimization.model import Model
            >>> model = Model()
            >>> i = model.integer((5, 4))    # 5x4 array of integers
            >>> c = model.constant(1)        # one scalar value, not a decision
            >>> y = i + c                    # 5x4 array of values, not a decision
            >>> model.state_size()           # (5*4 + 1 + 5*4) * 8 bytes
            328
            >>> model.decision_state_size()  # 5*4*8 bytes
            160

        See also:
            :meth:`Symbol.state_size()` An estimate of the size of a symbol's
            state.

            :meth:`ArraySymbol.state_size()` An estimate of the size of an array
            symbol's state.

            :meth:`Model.state_size()` An estimate of the size of a model's
            decision states.
        """
        return sum(sym.state_size() for sym in self.iter_decisions())

    @classmethod
    @_file_object_arg("rb")  # translate str/bytes file inputs into file objects
    def from_file(cls, file, *,
                  check_header = True,  # undocumented until fixed, see
                                        # https://github.com/dwavesystems/dwave-optimization/issues/22
                  substitute = None,
                  ):
        """Construct a model from the given file.

        Args:
            file:
                File pointer to a readable, seekable file-like object encoding
                a model. Strings are interpreted as a file name.
            substitute:
                A mapping of symbol substitutions to make when loading the file.
                The keys are strings giving the node class name to be substituted.
                The values are callables to create a different node.
                The callable should have the same signature as the substituted
                symbol's constructor.

        Returns:
            A model.

        See also:
            :meth:`.into_file`, :meth:`.to_file`

<<<<<<< HEAD
        .. versionchanged:: 0.6.0
            The ``substitute`` keyword-only argument was added.

        """
        import dwave.optimization.symbols as symbols

        if substitute is None:
            substitute = dict()
        elif not isinstance(substitute, collections.abc.Mapping):
            raise TypeError("expected substitute to be a mapping of node names to classes")

        version, header_data = _Graph._from_file_header_data(file)
=======
        version, header_data = _Graph._from_file_header(file)
>>>>>>> 23fa5b0f

        cdef _Graph model = cls()

        with zipfile.ZipFile(file, mode="r") as zf:
            model_info = json.loads(zf.read("info.json"))

            num_nodes = model_info.get("num_nodes")
            if not isinstance(num_nodes, int) or num_nodes < 0:
                raise ValueError("expected num_nodes to be a positive integer")

            with zf.open("nodetypes.txt", "r") as fcls, zf.open("adj.adjlist", "r") as fadj:
                for lineno, (classname, adjlist) in enumerate(zip(fcls, fadj)):
                    # get the predecessors
                    node_id, *predecessor_ids = map(int, adjlist.split(b" "))
                    if node_id != lineno:  # sanity check
                        raise ValueError("unexpected adj.adjlist format")

                    predecessors = []
                    for pid in predecessor_ids:
                        if not 0 <= pid < node_id:
                            raise ValueError("unexpected predecessor id")
                        predecessors.append(symbol_from_ptr(model, model._graph.nodes()[pid].get()))

                    # now make the node
                    directory = f"nodes/{node_id}/"
                    classname = classname.decode("UTF-8").rstrip("\n")

                    # take advanctage of the symbols all being in the same namespace
                    # and the fact that we (currently) encode them all by name
                    node_cls = substitute.get(classname, getattr(symbols, classname, None))

                    if not issubclass(node_cls, Symbol):
                        raise ValueError("encoded model has an unsupported node type")

                    node_cls._from_zipfile(zf, directory, model, predecessors=predecessors)

            objective_buff = zf.read("objective.json")
            if objective_buff:
                objective_id = json.loads(objective_buff)
                if not isinstance(objective_id, int) or objective_id >= model.num_nodes():
                    raise ValueError("objective must be an integer and a valid node id")
                model.minimize(symbol_from_ptr(model, model._graph.nodes()[objective_id].get()))

            for cid in json.loads(zf.read("constraints.json")):
                model.add_constraint(symbol_from_ptr(model, model._graph.nodes()[cid].get()))

            # Finally load any states from the file.
            model.states._from_zipfile(zf, version=version)

        if check_header:
            expected = model._header_data(only_decision=False)

            if not expected.items() <= header_data.items():
                raise ValueError(
                    "header data does not match the deserialized CQM. "
                    f"Expected {expected!r} to be a subset of {header_data!r}"
                    )

        return model

    @staticmethod
<<<<<<< HEAD
    def _from_file_header_data(file):
=======
    def _from_file_header(file):
>>>>>>> 23fa5b0f
        """Read/validate the header from a model file.

        Advances the stream position to the end of the header.

        Returns:
            The serialization version as a 2-tuple.

            The header data as a dict.
        """
        prefix = b"DWNL"

        read_prefix = file.read(len(prefix))
        if read_prefix != prefix:
            raise ValueError("Unknown file type. Expected magic string "
                             f"{prefix!r} but received {read_prefix!r} "
                             "instead")

        version = tuple(file.read(2))

        if version not in KNOWN_SERIALIZATION_VERSIONS:
            raise ValueError("Unknown serialization format. Expected one of "
                             f"{KNOWN_SERIALIZATION_VERSIONS} but received {version} "
                             "instead. Upgrading your dwave-optimization version may help.")

        header_len = struct.unpack('<I', file.read(4))[0]
        header_data = json.loads(file.read(header_len).decode('ascii'))

        return version, header_data

    def _header_data(self, *, only_decision, max_num_states=float('inf')):
        """The header data associated with the model (but not the states)."""
        num_nodes = self.num_decisions() if only_decision else self.num_nodes()
        try:
            num_states = max(0, min(self.states.size(), max_num_states))
        except AttributeError:
            num_states = 0

        decision_state_size = self.decision_state_size()
        state_size = decision_state_size if only_decision else self.state_size()

        return dict(
            decision_state_size=decision_state_size,
            num_nodes=num_nodes,
            state_size=state_size,
            num_states=num_states,
        )

    @_file_object_arg("wb")  # translate str/bytes file inputs into file objects
<<<<<<< HEAD
=======
    @_lock
>>>>>>> 23fa5b0f
    def into_file(self, file, *,
                  Py_ssize_t max_num_states = 0,
                  bool only_decision = False,
                  object version = None,
                  ):
        """Serialize the model into an existing file.

        Args:
            file:
                File pointer to an existing writeable, seekable
                file-like object encoding a model. Strings are
                interpreted as a file name.
            max_num_states:
                Maximum number of states to serialize along with the model.
                The number of states serialized is
                ``min(model.states.size(), max_num_states)``.
            only_decision:
                If ``True``, only decision variables are serialized.
                If ``False``, all symbols are serialized.
            version:
                A 2-tuple indicating which serialization version to use.

        See also:
            :meth:`.from_file`, :meth:`.to_file`

        TODO: describe the format
        """
<<<<<<< HEAD
        if not self.is_locked():
            # lock for the duration of the method
            with self.lock():
                return self.into_file(
                    file,
                    max_num_states=max_num_states,
                    only_decision=only_decision,
                    version=version,
                    )

        version, model_info = self._into_file_header_data(
=======
        version, model_info = self._into_file_header(
>>>>>>> 23fa5b0f
            file,
            version=version,
            max_num_states=max_num_states,
            only_decision=only_decision,
        )

        num_states = model_info["num_states"]

        encoder = json.JSONEncoder(separators=(',', ':'))

        # The rest of it is a zipfile
        with zipfile.ZipFile(file, mode="w") as zf:
            zf.writestr("info.json", encoder.encode(model_info))
            zf.writestr("version.txt", ".".join(map(str, version)))

            # Do three passes over the nodes

            # If we're only encoding the decision variables then we want to stop early.
            # We know that we're topologically sorted so the first num_decisions are
            # exactly the decision variables.
            stop = self.num_decisions() if only_decision else self.num_nodes()

            # On the first pass we made a nodetypes.txt file that has the node names
            with zf.open("nodetypes.txt", "w", force_zip64=True) as f:
                for node in itertools.islice(self.iter_symbols(), 0, stop):
                    f.write(type(node).__name__.encode("UTF-8"))
                    f.write(b"\n")

            # On the second pass we encode the adjacency
            with zf.open("adj.adjlist", "w", force_zip64=True) as f:
                # We don't actually need to make the Python symbols here, but it's convenient
                # Also, if we're only_decision then there will never be predecessors, but
                # let's reuse the code for now.
                stop = self.num_decisions() if only_decision else self.num_nodes()
                for node in itertools.islice(self.iter_symbols(), 0, stop):
                    f.write(f"{node.topological_index()}".encode("UTF-8"))
                    for pred in node.iter_predecessors():
                        f.write(f" {pred.topological_index()}".encode("UTF-8"))
                    f.write(b"\n")

            # On the third pass, we allow nodes to save whatever info they want
            # to in a nested node/<topological_index> directory
            for node in itertools.islice(self.iter_symbols(), 0, stop):
                directory = f"nodes/{node.topological_index()}/"
                node._into_zipfile(zf, directory)

            # If we're saving states, do a fourth pass saving the states.
            if num_states > 0:
                self.states._into_zipfile(zf, num_states=num_states, version=version)

            # Encode the objective and the constraints
            if self.objective is not None and self.objective.topological_index() < stop:
                zf.writestr("objective.json", encoder.encode(self.objective.topological_index()))
            else:
                zf.writestr("objective.json", b"")

            constraints = []  # todo: not yet available at the python level
            for c in self.iter_constraints():
                if c is not None and c.topological_index() < stop:
                    constraints.append(c.topological_index())
            zf.writestr("constraints.json", encoder.encode(constraints))

    def _into_file_header_data(self, file, *, version, max_num_states, only_decision):
        if version is None:
            version = DEFAULT_SERIALIZATION_VERSION
        elif version not in KNOWN_SERIALIZATION_VERSIONS:
            raise ValueError("Unknown serialization format. Expected one of "
                             f"{KNOWN_SERIALIZATION_VERSIONS} but received {version} "
                             "instead. Upgrading your dwave-optimization version may help.")

        model_info = self._header_data(
            max_num_states=max_num_states,
            only_decision=only_decision,
        )

        encoder = json.JSONEncoder(separators=(',', ':'))

        # The first 4 bytes are DWNL
        file.write(b"DWNL")

        # The next 1 byte is an unsigned byte encoding the major version of the
        # file format
        # The next 1 byte is an unsigned byte encoding the minor version of the
        # file format
        file.write(bytes(version))

        # The next 4 bytes form a little-endian unsigned int, the length of
        # the header data `HEADER_LEN`.

        # The next `HEADER_LEN` bytes form the header data. This will be `data`
        # json-serialized and encoded with 'ascii'.
        header_data = encoder.encode(model_info).encode("ascii")

        # Now pad to make the entire header divisible by 64
        padding = b' '*(64 - (len(header_data) + 4 + 2 + 4)  % 64)

        file.write(struct.pack('<I', len(header_data) + len(padding)))  # header length
        file.write(header_data)
        file.write(padding)

        return version, model_info

    def _into_file_header(self, file, *, version, max_num_states, only_decision):
        """Write the header that precedes the zipfile part of the serialization.

        Also handles some input checking.
        """
        if version is None:
            version = DEFAULT_SERIALIZATION_VERSION
        elif version not in KNOWN_SERIALIZATION_VERSIONS:
            raise ValueError("Unknown serialization format. Expected one of "
                             f"{KNOWN_SERIALIZATION_VERSIONS} but received {version} "
                             "instead. Upgrading your dwave-optimization version may help.")

        model_info = self._header_data(
            max_num_states=max_num_states,
            only_decision=only_decision,
        )

        encoder = json.JSONEncoder(separators=(',', ':'))

        # The first 4 bytes are DWNL
        file.write(b"DWNL")

        # The next 1 byte is an unsigned byte encoding the major version of the
        # file format
        # The next 1 byte is an unsigned byte encoding the minor version of the
        # file format
        file.write(bytes(version))

        # The next 4 bytes form a little-endian unsigned int, the length of
        # the header data `HEADER_LEN`.

        # The next `HEADER_LEN` bytes form the header data. This will be `data`
        # json-serialized and encoded with 'ascii'.
        header_data = encoder.encode(model_info).encode("ascii")

        # Now pad to make the entire header divisible by 64
        padding = b' '*(64 - (len(header_data) + 4 + 2 + 4)  % 64)

        file.write(struct.pack('<I', len(header_data) + len(padding)))  # header length
        file.write(header_data)
        file.write(padding)

        return version, model_info

    cpdef bool is_locked(self) noexcept:
        """Lock status of the model.

        No new symbols can be added to a locked model.

        See also:
            :meth:`.lock`, :meth:`.unlock`
        """
        return self._lock_count > 0

    def iter_constraints(self):
        """Iterate over all constraints in the model.

        Examples:
            This example adds a single constraint to a model and iterates over it.

            >>> from dwave.optimization.model import Model
            >>> model = Model()
            >>> i = model.integer()
            >>> c = model.constant(5)
            >>> model.add_constraint(i <= c) # doctest: +ELLIPSIS
            <dwave.optimization.symbols.LessEqual at ...>
            >>> constraints = next(model.iter_constraints())
        """
        for ptr in self._graph.constraints():
            yield symbol_from_ptr(self, ptr)

    def iter_decisions(self):
        """Iterate over all decision variables in the model.

        Examples:
            This example adds a single decision symbol to a model and iterates over it.

            >>> from dwave.optimization.model import Model
            >>> model = Model()
            >>> i = model.integer()
            >>> c = model.constant(5)
            >>> model.add_constraint(i <= c) # doctest: +ELLIPSIS
            <dwave.optimization.symbols.LessEqual at ...>
            >>> decisions = next(model.iter_decisions())
        """
        for ptr in self._graph.decisions():
            yield symbol_from_ptr(self, ptr)

    def iter_symbols(self):
        """Iterate over all symbols in the model.

        Examples:
            This example iterates over a model's symbols.

            >>> from dwave.optimization.model import Model
            >>> model = Model()
            >>> i = model.integer(1, lower_bound=10)
            >>> c = model.constant([[2, 3], [5, 6]])
            >>> symbol_1, symbol_2 = model.iter_symbols()
        """
        # Because nodes() is a span of unique_ptr, we can't just iterate over
        # it cythonically. Cython would try to do a copy/move assignment.
        nodes = self._graph.nodes()
        for i in range(nodes.size()):
            yield symbol_from_ptr(self, nodes[i].get())

    def lock(self):
        """Lock the model.

        No new symbols can be added to a locked model.
        """
        self._graph.topological_sort()  # does nothing if already sorted, so safe to call always
        self._lock_count += 1

        # note that we do not initialize the nodes or resize the states!
        # We do it lazily for performance

    def minimize(self, ArraySymbol value):
        """Set the objective value to minimize.

        Optimization problems have an objective and/or constraints. The objective
        expresses one or more aspects of the problem that should be minimized
        (equivalent to maximization when multiplied by a minus sign). For example,
        an optimized itinerary might minimize the value of distance traveled or
        cost of transportation or travel time.

        Args:
            value: Value for which to minimize the cost function.

        Examples:
            This example minimizes a simple polynomial, :math:`y = i^2 - 4i`,
            within bounds.

            >>> from dwave.optimization import Model
            >>> model = Model()
            >>> i = model.integer(lower_bound=-5, upper_bound=5)
            >>> c = model.constant(4)
            >>> y = i*i - c*i
            >>> model.minimize(y)
        """
        if value is None:
            raise ValueError("value cannot be None")
        if value.size() < 1:
            raise ValueError("the value of an empty array is ambiguous")
        if value.size() > 1:
            raise ValueError("the value of an array with more than one element is ambiguous")
        self._graph.set_objective(value.array_ptr)

    cpdef Py_ssize_t num_constraints(self) noexcept:
        """Number of constraints in the model.

        Examples:
            This example checks the number of constraints in the model after
            adding a couple of constraints.

            >>> from dwave.optimization.model import Model
            >>> model = Model()
            >>> i = model.integer()
            >>> c = model.constant([5, -14])
            >>> model.add_constraint(i <= c[0]) # doctest: +ELLIPSIS
            <dwave.optimization.symbols.LessEqual at ...>
            >>> model.add_constraint(c[1] <= i) # doctest: +ELLIPSIS
            <dwave.optimization.symbols.LessEqual at ...>
            >>> model.num_constraints()
            2
        """
        return self._graph.num_constraints()

    cpdef Py_ssize_t num_decisions(self) noexcept:
        """Number of independent decision nodes in the model.

        An array-of-integers symbol, for example, counts as a single
        decision node.

        Examples:
            This example checks the number of decisions in a model after
            adding a single (size 20) decision symbol.

            >>> from dwave.optimization.model import Model
            >>> model = Model()
            >>> c = model.constant([1, 5, 8.4])
            >>> i = model.integer(20, upper_bound=100)
            >>> model.num_decisions()
            1
        """
        return self._graph.num_decisions()

    def num_edges(self):
        """Number of edges in the directed acyclic graph for the model.

        Examples:
            This example minimizes the sum of a single constant symbol and
            a single decision symbol, then checks the number of edges in
            the model.

            >>> from dwave.optimization.model import Model
            >>> model = Model()
            >>> c = model.constant(5)
            >>> i = model.integer()
            >>> model.minimize(c + i)
            >>> model.num_edges()
            2
        """
        cdef Py_ssize_t num_edges = 0
        for i in range(self._graph.num_nodes()):
            num_edges += self._graph.nodes()[i].get().successors().size()
        return num_edges

    cpdef Py_ssize_t num_nodes(self) noexcept:
        """Number of nodes in the directed acyclic graph for the model.

        See also:
            :meth:`.num_symbols`

        Examples:
            This example add a single (size 20) decision symbol and
            a single (size 3) constant symbol checks the number of
            nodes in the model.

            >>> from dwave.optimization.model import Model
            >>> model = Model()
            >>> c = model.constant([1, 5, 8.4])
            >>> i = model.integer(20, upper_bound=100)
            >>> model.num_nodes()
            2
        """
        return self._graph.num_nodes()

    cpdef Py_ssize_t num_symbols(self) noexcept:
        """Number of symbols tracked by the model.

        Equivalent to the number of nodes in the directed acyclic
        graph for the model.

        See also:
            :meth:`.num_nodes`

        Examples:
            This example add a single (size 20) decision symbol and
            a single (size 3) constant symbol checks the number of
            symbols in the model.

            >>> from dwave.optimization.model import Model
            >>> model = Model()
            >>> c = model.constant([1, 5, 8.4])
            >>> i = model.integer(20, upper_bound=100)
            >>> model.num_symbols()
            2
        """
        return self.num_nodes()

    def remove_unused_symbols(self):
        """Remove unused symbols from the model.

        A symbol is considered unused if all of the following are true :

        * It is not a decision.
        * It is not an ancestor of the objective.
        * It is not an ancestor of a constraint.
        * It has no :class:`ArraySymbol` object(s) referring to it. See examples
          below.

        Returns:
            The number of symbols removed.

        Examples:
            In this example we create a mix of unused and used symbols. Then
            the unused symbols are removed with ``remove_unused_symbols()``.

            >>> from dwave.optimization import Model
            >>> model = Model()
            >>> x = model.binary(5)
            >>> x.sum()  # create a symbol that will never be used # doctest: +ELLIPSIS
            <dwave.optimization.symbols.Sum at ...>
            >>> model.minimize(x.prod())
            >>> model.num_symbols()
            3
            >>> model.remove_unused_symbols()
            1
            >>> model.num_symbols()
            2

            In this example we create a mix of unused and used symbols.
            However, unlike the previous example, we assign the unused symbol
            to a name in the namespace. This prevents the symbol from being
            removed.

            >>> from dwave.optimization import Model
            >>> model = Model()
            >>> x = model.binary(5)
            >>> y = x.sum()  # create a symbol and assign it a name
            >>> model.minimize(x.prod())
            >>> model.num_symbols()
            3
            >>> model.remove_unused_symbols()
            0
            >>> model.num_symbols()
            3

        """
        if self.is_locked():
            raise ValueError("cannot remove symbols from a locked model")
        return self._graph.remove_unused_nodes()

    def state_size(self):
        r"""Return an estimate of the size, in bytes, of a model state.

        For a model encoding several array operations, the state of each array
        must be held in memory. This method returns an estimate of the total
        memory needed to hold a state for every symbol in the model.

        The number of bytes returned by this method is only an estimate. Some
        symbols hold additional information that is not accounted for.

        Examples:
            This example estimates the size of a model state.
            In this example a single value is added to a :math:`5\times4` array.
            The output of the addition is also a :math:`5\times4` array.
            Each element of each array requires :math:`8` bytes to represent
            in memory.
            Therefore the total state size is :math:`(5*4 + 1 + 5*4) * 8 = 328`
            bytes.

            >>> from dwave.optimization.model import Model
            >>> model = Model()
            >>> i = model.integer((5, 4))  # 5x4 array of integers
            >>> c = model.constant(1)      # one scalar value
            >>> y = i + c                  # 5x4 array of values
            >>> model.state_size()         # (5*4 + 1 + 5*4) * 8 bytes
            328

        See also:
            :meth:`Symbol.state_size()` An estimate of the size of a symbol's
            state.

            :meth:`ArraySymbol.state_size()` An estimate of the size of an array
            symbol's state.

            :meth:`Model.decision_state_size()` An estimate of the size of a
            model's decision states.

            :ref:`properties_solver_properties` The properties of the
            `Leap <https://cloud.dwavesys.com/leap/>`_ service's
            quantum-classical hybrid nonlinear solver. Including limits on
            the maximum state size of a model.
        """
        return sum(sym.state_size() for sym in self.iter_symbols())

    def unlock(self):
        """Release a lock, decrementing the lock count.

        Symbols can be added to unlocked models only.

        See also:
            :meth:`.is_locked`, :meth:`.lock`
        """
        if self._lock_count < 1:
            return  # already unlocked, nothing to do

        self._lock_count -= 1

        # if we're now unlocked, then reset the topological sort and the
        # non-decision states
        if self._lock_count < 1:
            self._graph.reset_topological_sort()


cdef class Symbol:
    """Base class for symbols.

    Each symbol corresponds to a node in the directed acyclic graph representing
    the problem.
    """
    def __init__(self, *args, **kwargs):
        # disallow direct construction of symbols, they should be constructed
        # via their subclasses.
        raise ValueError("Symbols cannot be constructed directly")

    def __repr__(self):
        """Return a representation of the symbol.

        The representation refers to the identity of the underlying node, rather than
        the identity of the Python symbol.
        """
        cls = type(self)
        return f"<{cls.__module__}.{cls.__qualname__} at {self.id():#x}>"

    cdef void initialize_node(self, _Graph model, cppNode* node_ptr) noexcept:
        self.model = model

        self.node_ptr = node_ptr
        self.expired_ptr = node_ptr.expired_ptr()

    def _deterministic_state(self):
        """Return ``True`` if the symbol's state is uniquely determined by its
        predecessors.
        """
        return self.node_ptr.deterministic_state()

    def equals(self, other):
        """Compare whether two symbols are identical.

        Args:
            other: A symbol for comparison.

        Equal symbols represent the same quantity in the model.

        Note that comparing symbols across models is expensive.

        See Also:
            :meth:`Symbol.maybe_equals`: an alternative for equality testing
            that can return false positives but is faster.
        """
        cdef Py_ssize_t maybe = self.maybe_equals(other)
        if maybe != 1:
            return True if maybe else False

        # todo: caching
        return all(p.equals(q) for p, q in zip(self.iter_predecessors(), other.iter_predecessors()))

    cpdef bool expired(self) noexcept:
        return deref(self.expired_ptr)

    @staticmethod
    cdef Symbol from_ptr(_Graph model, cppNode* ptr):
        """Construct a Symbol from a C++ Node pointer.

        There are times when a Node* needs to be passed through the Python layer
        and this method provides a mechanism to do so.
        """
        if not ptr:
            raise ValueError("cannot construct a Symbol from a nullptr")
        if model is None:
            raise ValueError("model cannot be None")

        cdef Symbol obj = Symbol.__new__(Symbol)
        obj.initialize_node(model, ptr)
        return obj

    @staticmethod
    def _from_symbol(Symbol symbol):
        # Symbols must overload this method
        raise ValueError("Symbols cannot be constructed directly")

    @classmethod
    def _from_zipfile(cls, zf, directory, _Graph model, predecessors):
        """Construct a symbol from a compressed file.

        Args:
            zf:
                File pointer to a compressed file encoding
                a symbol. Strings are interpreted as a file name.
            directory:
                Directory where the file is located.
            model:
                The relevant :class:`~dwave.optimization.model.Model`.
            predecessors:
                Not currently supported.
        Returns:
            A symbol.

        See also:
            :meth:`._into_zipfile`
        """
        # Many symbols are constructed using this pattern, so we do it as default.
        return cls(*predecessors)

    def has_state(self, Py_ssize_t index = 0):
        """Return the initialization status of the indexed state.

        Args:
            index: Index of the queried state.

        Returns:
            True if the state is initialized.
        """
        if not self.model.is_locked() and self.node_ptr.topological_index() < 0:
            raise TypeError("the state of an intermediate variable cannot be accessed without "
                            "locking the model first. See model.lock().")

        if not hasattr(self.model, "states"):
            return False

        cdef States states = self.model.states  # for Cython access

        states.resolve()

        cdef Py_ssize_t num_states = states.size()

        if not -num_states <= index < num_states:
            raise ValueError(f"index out of range: {index}")
        if index < 0:  # allow negative indexing
            index += num_states

        # States are extended lazily, so if the state isn't yet long enough then this
        # node's state has not been initialized
        if <Py_ssize_t>(states._states[index].size()) <= self.node_ptr.topological_index():
            return False

        # Check that the state pointer is not null
        # We need to explicitly cast to evoke unique_ptr's operator bool
        return <bool>(states._states[index][self.node_ptr.topological_index()])

    cpdef uintptr_t id(self) noexcept:
        """Return the "identity" of the underlying node.

        This identity is unique to the underlying node, rather than the identity
        of the Python object representing it.
        Therefore, ``symdol.id()`` is not the same as ``id(symbol)``!

        Examples:
            >>> from dwave.optimization import Model
            ...
            >>> model = Model()
            >>> a = model.binary()
            >>> aa, = model.iter_symbols()
            >>> assert a.id() == aa.id()
            >>> assert id(a) != id(aa)

            While symbols are not hashable, the ``.id()`` is.

            >>> model = Model()
            >>> x = model.integer()
            >>> seen = {x.id()}

        See Also:
            :meth:`.shares_memory`: ``a.shares_memory(b)`` is equivalent to ``a.id() == b.id()``.
            
            :meth:`.equals`: ``a.equals(b)`` will return ``True`` if ``a.id() == b.id()``. Though
            the inverse is not necessarily true.

        """
        # We refer to the node_ptr, which is not necessarily the address of the
        # C++ node, as it subclasses Node.
        # But this is unique to each node, and functions as an id rather than
        # as a pointer, so that's OK.
        return <uintptr_t>self.node_ptr

    def _into_zipfile(self, zf, directory):
        """Store symbol-specific information to a compressed file.

        Args:
            zf:
                File pointer to a compressed file to store the
                symbol. Strings are interpreted as a file name.
            directory:
                Directory where the file is located.
        Returns:
            A compressed file.

        See also:
            :meth:`._from_zipfile`
        """
        # By default we don't save anything beyond what is saved by the model
        pass

    def iter_predecessors(self):
        """Iterate over a symbol's predecessors in the model.

        Examples:
            This example constructs a :math:`b = \sum a` model, where :math:`a`
            is a multiplication of two symbols, and iterates over the
            predecessor's of :math:`b` (which is just :math:`a`).

            >>> from dwave.optimization.model import Model
            >>> model = Model()
            >>> i = model.integer((2, 2), upper_bound=20)
            >>> c = model.constant([[21, 11], [10, 4]])
            >>> a = c * i
            >>> b = a.sum()
            >>> a.equals(next(b.iter_predecessors()))
            True
        """
        cdef vector[cppNode*].const_iterator it = self.node_ptr.predecessors().begin()
        cdef vector[cppNode*].const_iterator end = self.node_ptr.predecessors().end()
        while it != end:
            yield symbol_from_ptr(self.model, deref(it))
            inc(it)

    def iter_successors(self):
        """Iterate over a symbol's successors in the model.

        Examples:
            This example constructs iterates over the successor symbols
            of a :class:`~dwave.optimization.symbols.DisjointLists`
            symbol.

            >>> from dwave.optimization.model import Model
            >>> model = Model()
            >>> lsymbol, lsymbol_lists = model.disjoint_lists(
            ...     primary_set_size=5,
            ...     num_disjoint_lists=2)
            >>> lsymbol_lists[0].equals(next(lsymbol.iter_successors()))
            True
        """
        cdef vector[cppNode.SuccessorView].const_iterator it = self.node_ptr.successors().begin()
        cdef vector[cppNode.SuccessorView].const_iterator end = self.node_ptr.successors().end()
        while it != end:
            yield symbol_from_ptr(self.model, deref(it).ptr)
            inc(it)

    def maybe_equals(self, other):
        """Compare to another symbol.
        
        This method exists because a complete equality test can be expensive.

        Args:
            other: Another symbol in the model's directed acyclic graph.

        Returns: integer
            Supported return values are:

            *   ``0``---Not equal (with certainty)
            *   ``1``---Might be equal (no guarantees); a complete equality test is necessary
            *   ``2``---Are equal (with certainty)

        Examples:
            This example compares
            :class:`~dwave.optimization.symbols.IntegerVariable` symbols
            of different sizes.

            >>> from dwave.optimization import Model
            >>> model = Model()
            >>> i = model.integer(3, lower_bound=0, upper_bound=20)
            >>> j = model.integer(3, lower_bound=-10, upper_bound=10)
            >>> k = model.integer(5, upper_bound=55)
            >>> i.maybe_equals(j)
            1
            >>> i.maybe_equals(k)
            0

        See Also:
            :meth:`.equals`: a more expensive form of equality testing.
        """
        cdef Py_ssize_t NOT = 0
        cdef Py_ssize_t MAYBE = 1
        cdef Py_ssize_t DEFINITELY = 2

        # If we're the same object, then we're equal
        if self is other:
            return DEFINITELY

        if not isinstance(other, Symbol):
            return NOT

        # Should we require identical types?
        if not isinstance(self, type(other)) and not isinstance(other, type(self)):
            return NOT

        cdef Symbol rhs = other

        if self.shares_memory(rhs):
            return DEFINITELY

        # Check is that we have the right number of predecessors
        if self.node_ptr.predecessors().size() != rhs.node_ptr.predecessors().size():
            return NOT

        # Finally, out prdecessors should have the same types in the same order
        for p, q in zip(self.iter_predecessors(), rhs.iter_predecessors()):
            # Should we require identical types?
            if not isinstance(p, type(q)) and not isinstance(q, type(p)):
                return NOT

        return MAYBE

    def reset_state(self, Py_ssize_t index):
        """Reset the state of a symbol and any successor symbols.

        Args:
            index: Index of the state to reset.

        Examples:
            This example sets two states on a symbol with two successor symbols
            and resets just one state.

            >>> from dwave.optimization import Model
            >>> model = Model()
            >>> lsymbol, lsymbol_lists = model.disjoint_lists(primary_set_size=5, num_disjoint_lists=2)
            >>> with model.lock():
            ...     model.states.resize(2)
            ...     lsymbol.set_state(0, [[0, 4], [1, 2, 3]])
            ...     lsymbol.set_state(1, [[3, 4], [0, 1, 2]])
            ...     print(f"state 0: {lsymbol_lists[0].state(0)} and {lsymbol_lists[1].state(0)}")
            ...     print(f"state 1: {lsymbol_lists[0].state(1)} and {lsymbol_lists[1].state(1)}")
            ...     lsymbol.reset_state(0)
            ...     print("After reset:")
            ...     print(f"state 0: {lsymbol_lists[0].state(0)} and {lsymbol_lists[1].state(0)}")
            ...     print(f"state 1: {lsymbol_lists[0].state(1)} and {lsymbol_lists[1].state(1)}")
            state 0: [0. 4.] and [1. 2. 3.]
            state 1: [3. 4.] and [0. 1. 2.]
            After reset:
            state 0: [0. 1. 2. 3. 4.] and []
            state 1: [3. 4.] and [0. 1. 2.]
        """
        cdef States states = self.model.states

        states.resolve()

        if not 0 <= index < states.size():
            raise ValueError(f"index out of range: {index}")

        if self.node_ptr.topological_index() < 0:
            # unsorted nodes don't have a state to reset
            return

        # make sure the state vector at least contains self
        if <Py_ssize_t>(states._states[index].size()) <= self.node_ptr.topological_index():
            states._states[index].resize(self.node_ptr.topological_index() + 1)

        self.model._graph.recursive_reset(states._states[index], self.node_ptr)

    def shares_memory(self, other):
        """Determine if two symbols share memory.

        Args:
            other: Another symbol.

        Returns:
            True if the two symbols share memory.
        """
        cdef Symbol other_
        try:
            other_ = other
        except TypeError:
            return False
        return not self.expired() and self.id() == other_.id()

    def _states_from_zipfile(self, zf, directory, num_states, version):
        # unlike node serialization, by default we raise an error because if
        # this is being called, it must have a state
        raise NotImplementedError(f"{type(self).__name__} has not implemented state deserialization")

    def _states_into_zipfile(self, zf, directory, num_states, version):
        # unlike node serialization, by default we raise an error because if
        # this is being called, it must have a state
        raise NotImplementedError(f"{type(self).__name__} has not implemented state serialization")

    def state_size(self):
        """Return an estimated size, in bytes, of a symbol's state.

        The number of bytes returned by this method is only an estimate. Some
        symbols hold additional information that is not accounted for.

        For most symbols, which are arrays, this method is
        subclassed by the :class:`~dwave.optimization.model.ArraySymbol
        class's :meth:`~dwave.optimization.model.ArraySymbol.state_size`
        method.

        See also:
            :meth:`ArraySymbol.state_size()` An estimate of the size of an array
            symbol's state.

            :meth:`Model.state_size()` An estimate of the size of a model's
            state.

            
        """
        return 0

    def topological_index(self):
        """Topological index of the symbol.

        Return ``None`` if the model is not topologically sorted.

        Examples:
            This example prints the indices of a two-symbol model.

            >>> from dwave.optimization import Model
            >>> model = Model()
            >>> i = model.integer(100, lower_bound=20)
            >>> sum_i = i.sum()
            >>> with model.lock():
            ...     for symbol in model.iter_symbols():
            ...         print(f"Symbol {type(symbol)} is node {symbol.topological_index()}")
            Symbol <class 'dwave.optimization.symbols.IntegerVariable'> is node 0
            Symbol <class 'dwave.optimization.symbols.Sum'> is node 1
        """
        index = self.node_ptr.topological_index()
        return index if index >= 0 else None

def _split_indices(indices):
    """Given a set of indices, made up of slices, integers, and array symbols,
    create two consecutive indexing operations that can be passed to
    BasicIndexing and AdvancedIndexing respectively.
    """
    # this is pure-Python and could be moved out of this .pyx file at some point

    basic_indices = []
    advanced_indices = []

    for index in indices:
        if isinstance(index, numbers.Integral):
            # Only basic handles numeric indices and it removes the axis so
            # only one gets the index.
            basic_indices.append(index)
        elif isinstance(index, slice):
            if index.start is None and index.stop is None and index.step is None:
                # empty slice, both handle it
                basic_indices.append(index)
                advanced_indices.append(index)
            else:
                # Advanced can only handle empty slices, so we do basic first
                basic_indices.append(index)
                advanced_indices.append(slice(None))
        elif isinstance(index, (ArraySymbol, np.ndarray)):
            # Only advanced handles arrays, it preserves the axis so basic gets
            # an empty slice.
            # We allow np.ndarray here for testing purposes. They are not (yet)
            # natively handled by AdvancedIndexingNode.
            basic_indices.append(slice(None))
            advanced_indices.append(index)

        else:
            # this should be checked by the calling function, but just in case
            raise RuntimeError("unexpected index type")

    return tuple(basic_indices), tuple(advanced_indices)


# Ideally this wouldn't subclass Symbol, but Cython only allows a single
# extension base class, so to support that we assume all ArraySymbols are
# also Symbols (probably a fair assumption)
cdef class ArraySymbol(Symbol):
    """Base class for symbols that can be interpreted as an array."""

    def __init__(self, *args, **kwargs):
        # disallow direct construction of array symbols, they should be constructed
        # via their subclasses.
        raise ValueError("ArraySymbols cannot be constructed directly")

    cdef void initialize_arraynode(self, _Graph model, cppArrayNode* array_ptr) noexcept:
        self.array_ptr = array_ptr
        self.initialize_node(model, array_ptr)

    def __abs__(self):
        from dwave.optimization.symbols import Absolute  # avoid circular import
        return Absolute(self)

    def __add__(self, rhs):
        if isinstance(rhs, ArraySymbol):
            from dwave.optimization.symbols import Add  # avoid circular import
            return Add(self, rhs)

        return NotImplemented

    def __bool__(self):
        # In the future we might want to return a Bool symbol, but __bool__ is so
        # fundamental that I am hesitant to do even that.
        raise ValueError("the truth value of an array symbol is ambiguous")

    def __eq__(self, rhs):
        if isinstance(rhs, ArraySymbol):
            # We could consider returning a Constant(True) is the case that self is rhs

            from dwave.optimization.symbols import Equal # avoid circular import
            return Equal(self, rhs)

        return NotImplemented

    def __getitem__(self, index):
        import dwave.optimization.symbols  # avoid circular import
        if isinstance(index, tuple):
            index = list(index)

            # for all indexing styles, empty slices are padded to fill out the
            # number of dimension
            while len(index) < self.ndim():
                index.append(slice(None))

            if all(isinstance(idx, (slice, numbers.Integral)) for idx in index):
                # Basic indexing
                # https://numpy.org/doc/stable/user/basics.indexing.html#basic-indexing
                return dwave.optimization.symbols.BasicIndexing(self, *index)

            elif all(isinstance(idx, ArraySymbol) or
                     (isinstance(idx, slice) and idx.start is None and idx.stop is None and idx.step is None)
                     for idx in index):
                # Advanced indexing
                # https://numpy.org/doc/stable/user/basics.indexing.html#advanced-indexing

                return dwave.optimization.symbols.AdvancedIndexing(self, *index)

            elif all(isinstance(idx, (ArraySymbol, slice, numbers.Integral)) for idx in index):
                # Combined indexing
                # https://numpy.org/doc/stable/user/basics.indexing.html#combining-advanced-and-basic-indexing

                # We handle this by doing basic and then advanced indexing. In principal the other
                # order may be more efficient in some cases, but for now let's do the simple thing

                basic_indices, advanced_indices = _split_indices(index)
                basic = dwave.optimization.symbols.BasicIndexing(self, *basic_indices)
                return dwave.optimization.symbols.AdvancedIndexing(basic, *advanced_indices)

            else:
                # todo: consider supporting NumPy arrays directly

                # this error message is chosen to be similar to NumPy's
                raise IndexError("only integers, slices (`:`), and array symbols are valid indices")

        else:
            return self[(index,)]

    def __iadd__(self, rhs):
        # If the user is doing +=, we make the assumption that they will want to
        # do it again, so we jump to NaryAdd
        if isinstance(rhs, ArraySymbol):
            from dwave.optimization.symbols import NaryAdd # avoid circular import
            return NaryAdd(self, rhs)

        return NotImplemented

    def __imul__(self, rhs):
        # If the user is doing *=, we make the assumption that they will want to
        # do it again, so we jump to NaryMultiply
        if isinstance(rhs, ArraySymbol):
            from dwave.optimization.symbols import NaryMultiply # avoid circular import
            return NaryMultiply(self, rhs)

        return NotImplemented

    def __le__(self, rhs):
        if isinstance(rhs, ArraySymbol):
            from dwave.optimization.symbols import LessEqual # avoid circular import
            return LessEqual(self, rhs)

        return NotImplemented

    def __mod__(self, rhs):
        if isinstance(rhs, ArraySymbol):
            from dwave.optimization.symbols import Modulus # avoid circular import
            return Modulus(self, rhs)

        return NotImplemented

    def __mul__(self, rhs):
        if isinstance(rhs, ArraySymbol):
            from dwave.optimization.symbols import Multiply  # avoid circular import
            return Multiply(self, rhs)

        return NotImplemented

    def __neg__(self):
        from dwave.optimization.symbols import Negative  # avoid circular import
        return Negative(self)

    def __pow__(self, rhs):
        cdef Py_ssize_t exponent
        try:
            exponent = rhs
        except TypeError:
            return NotImplemented

        if exponent == 2:
            from dwave.optimization.symbols import Square  # avoid circular import
            return Square(self)
        # check if exponent is an integer greater than 0
        elif isinstance(exponent, numbers.Real) and exponent > 0 and int(exponent) == exponent:
            expanded = itertools.repeat(self, int(exponent))
            out = next(expanded)  # get the first one
            # multiply self by itself exponent times
            for symbol in expanded:
                out *= symbol
            return out
        raise ValueError("only integer exponents of 1 or greater are supported")

    def __sub__(self, rhs):
        if isinstance(rhs, ArraySymbol):
            from dwave.optimization.symbols import Subtract  # avoid circular import
            return Subtract(self, rhs)

        return NotImplemented

    def __truediv__(self, rhs):
        if isinstance(rhs, ArraySymbol):
            from dwave.optimization.symbols import Divide  # avoid circular import
            return Divide(self, rhs)

        return NotImplemented

    def all(self):
        """Create an :class:`~dwave.optimization.symbols.All` symbol.

        The new symbol returns True when all elements evaluate to True.
        """
        from dwave.optimization.symbols import All  # avoid circular import
        return All(self)

    def any(self):
        """Create an :class:`~dwave.optimization.symbols.Any` symbol.

        The new symbol returns True when any elements evaluate to True.

        .. versionadded:: 0.4.1
        """
        from dwave.optimization.symbols import Any  # avoid circular import
        return Any(self)

    def copy(self):
        """Return an array symbol that is a copy of the array.

        See Also:
            :class:`~dwave.optimization.symbols.Copy` Equivalent class.

        .. versionadded:: 0.5.1
        """
        from dwave.optimization.symbols import Copy  # avoid circular import
        return Copy(self)

    def flatten(self):
        """Return an array symbol collapsed into one dimension.

        Equivalent to ``symbol.reshape(-1)``.
        """
        return self.reshape(-1)

    def max(self):
        """Create a :class:`~dwave.optimization.symbols.Max` symbol.

        The new symbol returns the maximum value in its elements.
        """
        from dwave.optimization.symbols import Max  # avoid circular import
        return Max(self)

    def maybe_equals(self, other):
        # note: docstring inherited from Symbol.maybe_equal()
        cdef Py_ssize_t maybe = super().maybe_equals(other)
        cdef Py_ssize_t NOT = 0
        cdef Py_ssize_t MAYBE = 1
        cdef Py_ssize_t DEFINITELY = 2

        if maybe != 1:
            return DEFINITELY if maybe else NOT

        if not isinstance(other, ArraySymbol):
            return NOT

        if self.shape() != other.shape():
            return NOT

        # I guess we don't care about strides

        return MAYBE

    def min(self):
        """Create a :class:`~dwave.optimization.symbols.Min` symbol.

        The new symbol returns the minimum value in its elements.
        """
        from dwave.optimization.symbols import Min  # avoid circular import
        return Min(self)

    def ndim(self):
        """Return the number of dimensions for a symbol."""
        return self.array_ptr.ndim()

    def prod(self, axis=None):
        """Create a :class:`~dwave.optimization.symbols.Prod` symbol.

        The new symbol returns the product of its elements.

        .. versionadded:: 0.5.1
            The ``axis`` keyword argument was added in version 0.5.1.
        """
        import dwave.optimization.symbols

        if axis is not None:
            if not isinstance(axis, numbers.Integral):
                raise TypeError("axis of the prod should be an int")

            if not (0 <= axis < self.ndim()):
                raise ValueError("axis should be 0 <= axis < self.ndim()")

            return dwave.optimization.symbols.PartialProd(self, axis)

        return dwave.optimization.symbols.Prod(self)

    def reshape(self, *shape):
        """Create a :class:`~dwave.optimization.symbols.Reshape` symbol.

        Args:
            shape: Shape of the created symbol.

        The new symbol reshapes without changing the antecedent symbol's
        data.

        Examples:
            This example reshapes a column vector into a row vector.

            >>> from dwave.optimization import Model
            >>> model = Model()
            >>> j = model.integer(3, lower_bound=-10, upper_bound=10)
            >>> j.shape()
            (3,)
            >>> k = j.reshape((1, 3))
            >>> k.shape()
            (1, 3)
        """
        from dwave.optimization.symbols import Reshape  # avoid circular import
        if len(shape) <= 1:
            shape = shape[0]

        if not self.array_ptr.contiguous():
            return Reshape(self.copy(), shape)

        return Reshape(self, shape)
    
    def shape(self):
        """Return the shape of the symbol.

        Examples:
            This example returns the shape of a newly instantiated symbol.

            >>> from dwave.optimization import Model
            >>> model = Model()
            >>> x = model.binary(20)
            >>> x.shape()
            (20,)
        """

        # We could do the whole buffer format thing and return a numpy array
        # but I think it's better to follow NumPy and return a tuple
        shape = self.array_ptr.shape()
        return tuple(shape[i] for i in range(shape.size()))

    def size(self):
        r"""Return the number of elements in the symbol.

        If the symbol has a fixed size, returns that size as an integer.
        Otherwise, returns a :class:`~dwave.optimization.symbols.Size` symbol.

        Examples:
            This example checks the size of a :math:`2 \times 3`
            binary symbol.

            >>> from dwave.optimization import Model
            >>> model = Model()
            >>> x = model.binary((2, 3))
            >>> x.size()
            6

        """
        if self.array_ptr.dynamic():
            from dwave.optimization.symbols import Size
            return Size(self)

        return self.array_ptr.size()

    def state(self, Py_ssize_t index = 0, *, bool copy = True):
        """Return the state of the symbol.

        Args:
            index: Index of the state.

            copy: Currently only True is supported.

        Returns:
            State as a :class:`numpy.ndarray`.

        Examples:
            This example prints a symbol's two states: initialized
            and uninitialized.

            >>> from dwave.optimization import Model
            >>> model = Model()
            >>> x = model.binary((2, 3))
            >>> z = x.sum()
            >>> with model.lock():
            ...     model.states.resize(2)
            ...     x.set_state(0, [[0, 0, 1], [1, 0, 1]])
            ...     print(z.state(0))
            ...     print(z.state(1))
            3.0
            0.0
        """
        if not copy:
            # todo: document once implemented
            raise NotImplementedError("copy=False is not (yet) supported")

        cdef Py_ssize_t num_states = self.model.states.size()

        if not -num_states <= index < num_states:
            raise ValueError(f"index out of range: {index}")
        elif index < 0:  # allow negative indexing
            index += num_states

        if not self.model.is_locked() and self.node_ptr.topological_index() < 0:
            raise TypeError("the state of an intermediate variable cannot be accessed without "
                            "locking the model first. See model.lock().")

        return np.array(StateView(self, index), copy=copy)

    def _states_from_zipfile(self, zf, *, num_states, version):

        directory = f"nodes/{self.topological_index()}/"

        # Test whether we saved all of the state together. We can detect it
        # based on the existance of an arrays.npy file.
        try:
            states_info = zf.getinfo(f"{directory}states.npy")
        except KeyError:
            states_info = None

        if states_info is None:
            for i in range(num_states):            
                try:
                    state_info = zf.getinfo(f"{directory}states/{i}/array.npy")
                except KeyError:
                    # states can be missing, in which case just skip this
                    # index
                    continue

                with zf.open(state_info, mode="r") as f:
                    state = np.load(f, allow_pickle=False)

                self.set_state(i, state)
        else:
            with zf.open(states_info, mode="r") as f:
                states = np.load(f, allow_pickle=False)

            # iterate over axis 0, each "row" is then its own state
            for i, state in enumerate(states):
                self.set_state(i, state)

    def _states_into_zipfile(self, zf, *, num_states, version):
        states = [self.state(i) if self.has_state(i) else None for i in range(num_states)]

        # If we have any missing states, or if the states don't all have the
        # same shape then we save each state in a separate directory.
        # Also, before serialization version 1.0 we always saved in a ragged format.
        save_ragged = (
            not states  # implicit to other conditions, but no harm being explicit
            or version < (1, 0)
            or any(state is None for state in states)
            or len(set(state.shape for state in states)) != 1
        )

        directory = f"nodes/{self.topological_index()}/"

        if save_ragged:
            # each state gets its own sub-directory
            for i, state in enumerate(states):
                if state is None:
                    continue
                with zf.open(f"{directory}states/{i}/array.npy", mode="w", force_zip64=True) as f:
                    np.save(f, state, allow_pickle=False)

        else:
            # the states are all saved in one file
            states = np.asarray(states)  # stacks them along axis 0
            with zf.open(f"{directory}states.npy", mode="w", force_zip64=True) as f:
                np.save(f, states, allow_pickle=False)

    def state_size(self):
        r"""Return an estimate of the size, in bytes, of an array symbol's state.

        For an array symbol, the estimate of the state size is exactly the
        number of bytes needed to encode the array.

        Examples:
            This example returns the size of an integer symbol.
            In this example, the symbol encodes a :math:`5\times4` of integers,
            each represented by a :math:`8` byte float.
            Therefore the estimated state size is :math:`5*4*8 = 160` bytes.

            >>> from dwave.optimization import Model
            >>> model = Model()
            >>> i = model.integer((5, 4))  # 5x4 array of integers
            >>> i.state_size()             # 5*4*8 bytes
            160

        See also:
            :meth:`Symbol.state_size()` An estimate of the size of a symbol's
            state.

            :meth:`Model.state_size()` An estimate of the size of a model's
            state.
        """
        if not self.array_ptr.dynamic():
            # For fixed-length arrays, the state size is simply the size of the
            # array times the size of each element in the array.
            return self.array_ptr.size() * self.array_ptr.itemsize()

        sizeinfo = self.array_ptr.sizeinfo()

        # If it gets its size from elsewhere, do the calculation. We could be
        # more efficient about this, but for now let's do the simple thing
        if sizeinfo.array_ptr != self.array_ptr:
            sizeinfo = sizeinfo.substitute(self.model.num_nodes())

        # This shouldn't happen, but just in case...
        if not sizeinfo.max.has_value():
            raise RuntimeError("size is unbounded")

        return sizeinfo.max.value() * self.array_ptr.itemsize()

    def strides(self):
        """Return the stride length, in bytes, for traversing a symbol.

        Returns:
            Tuple of the number of bytes to step in each dimension when
            traversing a symbol.

        Examples:
            This example returns the size of an integer symbol.

            >>> from dwave.optimization import Model
            >>> model = Model()
            >>> i = model.integer((2, 3), upper_bound=20)
            >>> i.strides()
            (24, 8)
        """
        strides = self.array_ptr.strides()
        return tuple(strides[i] for i in range(strides.size()))

    def sum(self, axis=None):
        """Create a :class:`~dwave.optimization.symbols.Sum` symbol.

        The new symbol returns the sum of its elements.
        """
        import dwave.optimization.symbols

        if axis is not None:
            if not isinstance(axis, numbers.Integral):
                raise TypeError("axis of the sum should be an int")

            if not (0 <= axis < self.ndim()):
                raise ValueError("axis should be 0 <= axis < self.ndim()")

            return dwave.optimization.symbols.PartialSum(self, axis)

        return dwave.optimization.symbols.Sum(self)<|MERGE_RESOLUTION|>--- conflicted
+++ resolved
@@ -35,11 +35,7 @@
 from dwave.optimization.states cimport States
 from dwave.optimization.states import StateView
 from dwave.optimization.symbols cimport symbol_from_ptr
-<<<<<<< HEAD
-from dwave.optimization.utilities import _file_object_arg
-=======
 from dwave.optimization.utilities import _file_object_arg, _lock
->>>>>>> 23fa5b0f
 
 __all__ = []
 
@@ -170,7 +166,6 @@
         See also:
             :meth:`.into_file`, :meth:`.to_file`
 
-<<<<<<< HEAD
         .. versionchanged:: 0.6.0
             The ``substitute`` keyword-only argument was added.
 
@@ -182,10 +177,7 @@
         elif not isinstance(substitute, collections.abc.Mapping):
             raise TypeError("expected substitute to be a mapping of node names to classes")
 
-        version, header_data = _Graph._from_file_header_data(file)
-=======
         version, header_data = _Graph._from_file_header(file)
->>>>>>> 23fa5b0f
 
         cdef _Graph model = cls()
 
@@ -247,11 +239,7 @@
         return model
 
     @staticmethod
-<<<<<<< HEAD
-    def _from_file_header_data(file):
-=======
     def _from_file_header(file):
->>>>>>> 23fa5b0f
         """Read/validate the header from a model file.
 
         Advances the stream position to the end of the header.
@@ -300,10 +288,7 @@
         )
 
     @_file_object_arg("wb")  # translate str/bytes file inputs into file objects
-<<<<<<< HEAD
-=======
     @_lock
->>>>>>> 23fa5b0f
     def into_file(self, file, *,
                   Py_ssize_t max_num_states = 0,
                   bool only_decision = False,
@@ -331,21 +316,7 @@
 
         TODO: describe the format
         """
-<<<<<<< HEAD
-        if not self.is_locked():
-            # lock for the duration of the method
-            with self.lock():
-                return self.into_file(
-                    file,
-                    max_num_states=max_num_states,
-                    only_decision=only_decision,
-                    version=version,
-                    )
-
-        version, model_info = self._into_file_header_data(
-=======
         version, model_info = self._into_file_header(
->>>>>>> 23fa5b0f
             file,
             version=version,
             max_num_states=max_num_states,
@@ -407,46 +378,6 @@
                 if c is not None and c.topological_index() < stop:
                     constraints.append(c.topological_index())
             zf.writestr("constraints.json", encoder.encode(constraints))
-
-    def _into_file_header_data(self, file, *, version, max_num_states, only_decision):
-        if version is None:
-            version = DEFAULT_SERIALIZATION_VERSION
-        elif version not in KNOWN_SERIALIZATION_VERSIONS:
-            raise ValueError("Unknown serialization format. Expected one of "
-                             f"{KNOWN_SERIALIZATION_VERSIONS} but received {version} "
-                             "instead. Upgrading your dwave-optimization version may help.")
-
-        model_info = self._header_data(
-            max_num_states=max_num_states,
-            only_decision=only_decision,
-        )
-
-        encoder = json.JSONEncoder(separators=(',', ':'))
-
-        # The first 4 bytes are DWNL
-        file.write(b"DWNL")
-
-        # The next 1 byte is an unsigned byte encoding the major version of the
-        # file format
-        # The next 1 byte is an unsigned byte encoding the minor version of the
-        # file format
-        file.write(bytes(version))
-
-        # The next 4 bytes form a little-endian unsigned int, the length of
-        # the header data `HEADER_LEN`.
-
-        # The next `HEADER_LEN` bytes form the header data. This will be `data`
-        # json-serialized and encoded with 'ascii'.
-        header_data = encoder.encode(model_info).encode("ascii")
-
-        # Now pad to make the entire header divisible by 64
-        padding = b' '*(64 - (len(header_data) + 4 + 2 + 4)  % 64)
-
-        file.write(struct.pack('<I', len(header_data) + len(padding)))  # header length
-        file.write(header_data)
-        file.write(padding)
-
-        return version, model_info
 
     def _into_file_header(self, file, *, version, max_num_states, only_decision):
         """Write the header that precedes the zipfile part of the serialization.
