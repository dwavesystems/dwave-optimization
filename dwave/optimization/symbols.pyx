--- conflicted
+++ resolved
@@ -31,11 +31,8 @@
 from libc.math cimport modf
 from libc.stdint cimport uintptr_t
 from libcpp cimport bool
-<<<<<<< HEAD
 from libcpp.cast cimport dynamic_cast, reinterpret_cast
-=======
 from libcpp.memory cimport make_unique, unique_ptr
->>>>>>> fd657e67
 from libcpp.optional cimport nullopt, optional
 from libcpp.span cimport span
 from libcpp.typeindex cimport type_index
