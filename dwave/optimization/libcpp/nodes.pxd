--- conflicted
+++ resolved
@@ -12,11 +12,8 @@
 #    See the License for the specific language governing permissions and
 #    limitations under the License.
 
-<<<<<<< HEAD
 from libcpp.memory cimport shared_ptr
-=======
 from libcpp.optional cimport optional
->>>>>>> fd657e67
 from libcpp.span cimport span
 from libcpp.string cimport string
 from libcpp.unordered_map cimport unordered_map
